--- conflicted
+++ resolved
@@ -2,11 +2,7 @@
 import { Link, useLocation } from 'react-router-dom';
 import { motion, AnimatePresence } from 'framer-motion';
 import { Menu, X, LogIn } from 'lucide-react';
-<<<<<<< HEAD
-import { Link } from 'react-router-dom';
-=======
 import { useAuth } from '../contexts/AuthContext';
->>>>>>> 9f4bb824
 
 const Navbar = () => {
   const [isOpen, setIsOpen] = useState(false);
@@ -16,17 +12,11 @@
   const menuItems = [
     { title: 'Home', href: '/' },
     { title: 'Resources', href: '/#resources' },
-<<<<<<< HEAD
+    { title: 'Blog', href: '/blog' },
     { title: 'Testimonials', href: '/#testimonials' },
     { title: 'FAQ', href: '/#faq' },
     { title: 'Contact', href: '/#contact' },
     { title: 'Quizzes', href: '/quizzes' },
-=======
-    { title: 'Blog', href: '/blog' },
-    { title: 'Testimonials', href: '/#testimonials' },
-    { title: 'FAQ', href: '/#faq' },
-    { title: 'Contact', href: '/#contact' },
->>>>>>> 9f4bb824
   ];
 
   return (
@@ -46,9 +36,6 @@
           {/* Desktop Menu */}
           <div className="hidden md:flex items-center space-x-8">
             {menuItems.map((item) => (
-<<<<<<< HEAD
-              <Link key={item.title} to={item.href} className="nav-link">
-=======
               <Link
                 key={item.title}
                 to={item.href}
@@ -56,7 +43,6 @@
                   location.pathname === item.href ? 'text-blue-600' : ''
                 }`}
               >
->>>>>>> 9f4bb824
                 {item.title}
               </Link>
             ))}
@@ -94,13 +80,9 @@
                   <Link
                     key={item.title}
                     to={item.href}
-<<<<<<< HEAD
-                    className="block px-3 py-2 rounded-md text-base nav-link"
-=======
                     className={`block px-3 py-2 rounded-md text-base nav-link ${
                       location.pathname === item.href ? 'text-blue-600' : ''
                     }`}
->>>>>>> 9f4bb824
                     onClick={() => setIsOpen(false)}
                   >
                     {item.title}
